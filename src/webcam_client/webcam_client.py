import logging
import os
import time
<<<<<<< HEAD
import glob
from PIL import Image

import boto3
=======
>>>>>>> 698aee97
import cv2
import numpy as np

from datetime import datetime
from pathlib import Path
from src.inference import predict_from_model, load_model

logging.basicConfig()
log = logging.getLogger()
log.setLevel(os.environ.get('LOG_LEVEL', 'INFO'))


# List of valid resolutions
RESOLUTION = {'1080p': (1920, 1080), '720p': (1280, 720), '480p': (858, 480), 'training': (300, 300)}

# Text labels
CLASS_MAP = {
    1: 'nike',
    2: 'swoosh',
    3: 'human'
}

COLOR_MAP = {
    'info': (255, 255, 255),
    'nike': (204, 204, 0),
    'swoosh': (255, 255, 0),
    'human': (102, 255, 255),
}

# Overlap percentage threshold for logo boxes
LOGO_OVERLAP_THRESHOLD = 80


def overlap_area(bbox1, bbox2):
    """
    Calculates overlap area between two bounding boxes.
    :param bbox1: (logo bounding box)
    :param bbox2: (human bounding box)
    :return: Overlap area, 0 if no overlap
    """
    dx = min(bbox1.xmax, bbox2.xmax) - max(bbox1.xmin, bbox2.xmin)
    dy = min(bbox1.ymax, bbox2.ymax) - max(bbox1.ymin, bbox2.ymin)
    if (dx >= 0) and (dy >= 0):
        return dx*dy
    return 0


def overlap_percent(bbox1, bbox2):
    """
    Gets percentage of area of bbox1 which overlaps with bbox2
    :param bbox1: (logo bounding box)
    :param bbox2: (human bounding box)
    :return:
    """
    a_area = (bbox1.xmax - bbox1.xmin) * (bbox1.ymax - bbox1.ymin)
    return overlap_area(bbox1, bbox2) / a_area * 100


def annotate_info(frame, frame_skip, display_info, display_bounding_boxes, model_number):
    """
    Displays webcam info + toggle features available

    :param frame: frame to annotate
    :param frame_skip: number of frames currently being skipped
    :param: display_info: whether to display info text at all
    :param display_bounding_boxes: whether we are displaying bounding boxes
    :return: annotated frame
    """

    info_text = f"Clothing logo obfuscator. \n\n" \
                f"press ESC or q to quit" \
                f"press 'i' to toggle info \n" \
                f"press 'b' to toggle bounding boxes \n" \
                f"press 'a' to decrease frame skip \n" \
                f"press 's' to increase frame skip \n\n\n" \
                f"display bounding boxes: {display_bounding_boxes}\n" \
                f"frames skipped: {frame_skip}\n" \
                f"model number: {model_number}"

    if not display_info:
        return

    y0, dy = 50, 20
    for i, line in enumerate(info_text.split('\n')):
        y = y0 + i*dy
        cv2.putText(
            frame, line, (50, y),
            cv2.FONT_HERSHEY_SIMPLEX,
            0.7 if i == 0 else 0.65,
            COLOR_MAP['info'],
            2 if i == 0 else 1
        )


def annotate_bounding_boxes(frame, labels, scores, bboxes):
    """
    Annotates a frame with scaled bounding boxes and obfuscated regions
    :param frame: frame to annotate
    :param labels: predicted labels
    :param scores: confidence scores of predictions
    :param bboxes: bounding boxes defining labelled regions
    :return: annotated frame
    """

    # Get a list of all human bounding boxes
    human_bboxes = []
    for i, label in enumerate(labels):
        if CLASS_MAP[label] == 'human':
            human_bboxes.append(bboxes[i])

    # For each label, annotate and obfuscate if logo
    for i, label in enumerate(labels):
        if (CLASS_MAP[label] == 'swoosh' or CLASS_MAP[label] == 'nike') and scores[i] >= 0.5:
            bbox = bboxes[i]
            bbox_min, bbox_max = scale_bbox_dims(frame, bbox)

            # Check overlap with human_bboxes
            # Get only the max overlaps with human bboxes
            # i.e. if one logo appears in two human bounding boxes,
            # then just take the max overlap %
            max_percent = 0
            if len(human_bboxes) > 0:
                max_percent = max([overlap_percent(bbox, hbbox) for hbbox in human_bboxes])

            if max_percent > LOGO_OVERLAP_THRESHOLD:
                # On human, blur out logo via masking
                blurred_frame = cv2.blur(frame, (45, 45), cv2.BORDER_DEFAULT)
                mask = np.zeros(frame.shape, dtype=np.uint8)
                mask = cv2.rectangle(mask, bbox_min, bbox_max, (255,255,255), -1)
                frame = np.where(mask != np.array([255, 255, 255]), frame, blurred_frame)
            else:
                # Not on human, but let's draw a rectangle to detect logo anyways
                 cv2.rectangle(frame, bbox_min, bbox_max, COLOR_MAP[CLASS_MAP[label]], 2)

            cv2.putText(
                frame, f'{scores[i]:.2f} {CLASS_MAP[label]} (overlap {max_percent:.2f}%)',
                (bbox_min[0], bbox_min[1]-5),  # offset slightly so text sits above bbox
                cv2.FONT_HERSHEY_SIMPLEX, 0.5, COLOR_MAP[CLASS_MAP[label]], 1)

        if CLASS_MAP[label] == 'human' and scores[i] >= 0.5:
            bbox = bboxes[i]
            bbox_min, bbox_max = scale_bbox_dims(frame, bbox)

            cv2.putText(
                frame, f'{scores[i]:.2f} {CLASS_MAP[label]}',
                (bbox_min[0], bbox_min[1]-5),
                cv2.FONT_HERSHEY_SIMPLEX, 0.5, COLOR_MAP[CLASS_MAP[label]], 1)

            cv2.rectangle(frame, bbox_min, bbox_max, COLOR_MAP[CLASS_MAP[label]], 1)

    return frame

<<<<<<< HEAD
# TODO: remove this
def detect_logo(frame):
    # This is this function will do the inference.
    # We require the annotations to be provided back in the response

    # Resize frame to 1/2 for faster processing
    small = cv2.resize(frame, (0, 0), fx=0.5, fy=0.5)

    # Encode to JPG and send to lambda
    ret, encoded = cv2.imencode('.jpg', small)
    if not ret:
        raise RuntimeError('Failed to encode frame')

    # !TODO Replace this with a POST to API Gateway
    response = LAMBDA.invoke(
        FunctionName=f"fast-ai-object-detection-lambda",
        InvocationType='RequestResponse',
        Payload=json.dumps({
            'camera_ID': CAMERA_ID,
            'img': base64.b64encode(encoded).decode('utf-8')
        }))

    # Annotate bounding boxes to frame
    response_dict = json.loads(response['Payload'].read())
    if 'FunctionError' not in response:
        annotate_bounding_boxes(frame, response_dict)
    else:
        print(response_dict['errorMessage'])


def save_frame(frame, jpeg_dir, ext='jpg'):
    frame_time = datetime.now()
    frame_name = f'{frame_time.strftime("frame-%y-%m-%d_%H-%M-%S%f.")}{ext}'
    frame_path = str(Path(jpeg_dir / frame_name))
=======

def convert_to_jpg(frame, resolution):
    """ Converts the captured frame to the desired resolution
    """
    ret, jpeg = cv2.imencode('.jpg', cv2.resize(frame, resolution))
    if not ret:
        raise Exception('Failed to set frame data')
    return jpeg
>>>>>>> 698aee97

    cv2.imwrite(frame_path, frame)
    log.info(f"Saving picture to {frame_path}")


def generate_gif_from_frame_dir(
        frame_dir,
        save_path,
        duration=20,
        loop=0):
    """
    Creates a gif from an saved frames output during live detection
    :param frame_dir:
    :param save_path:
    :param duration: duration of gif
    :param loop:
    :return:
    """

    frame_paths = sorted(glob.glob(f'{frame_dir}/*.png'))
    frames = [Image.open(f) for f in frame_paths]

    frames[0].save(
        fp=f'{save_path}.gif', format='GIF', save_all=True,
        append_images=frames[1:], duration=duration, loop=loop)

    return save_path


def scale_bbox_dims(img, bbox, size=384):
    """
    Rescale and translate label bounding boxes from their inference transformed state.
    :param img: cv2 image object
    :param bbox:
    :param size: size image was scaled to during predict transformation
    :return: scaled bboxes to fit img
    """

    # Get actual height and widths of webcam frame
    w = img.shape[1]
    h = img.shape[0]

    # Images are padded then resized in transforms before predict.
    # Since width > height always for webcam frames we just need height padding (ypad)
    xf = w / size
    ypad = (size - (h/xf))/2

    bbox_min = (int(bbox.xmin*xf), int((bbox.ymin-ypad)*xf))
    bbox_max = (int(bbox.xmax*xf), int((bbox.ymax-ypad)*xf))

    return bbox_min, bbox_max


def run_webcam():

    cap = cv2.VideoCapture(0)
    time.sleep(1)  # just to avoid that initial black frame

    frame_skip = 10
    frame_count = 0

    winname = 'Press ESC or Q to quit'
    cv2.namedWindow(winname)
    cv2.moveWindow(winname, 50, 50)

    # Create tmp dir for this round of webcam frames
    dir_time = datetime.now()
    frame_dir = Path(f'tmp/{dir_time.strftime("camera-frames-%y-%m-%d_%H-%M-%S")}')
    os.makedirs(frame_dir, exist_ok=True)

    # Load model for predictions
    model_number = 1
    model_type, model = load_model(model_number)

    # Toogle boolean for displaying bounding boxes
    display_bounding_box = True
    display_info = True

    while True:
        # Grab a single frame of video
        ret, frame = cap.read()
        if not ret:
            raise RuntimeError('Failed to capture frame')
        if frame_count % frame_skip == 0:  # only analyze every n frames

            annotate_info(frame, frame_skip, display_info, display_bounding_box, model_number)

            if display_bounding_box:
                # Inference time
                labels, scores, bboxes = predict_from_model(model_type, model, cv_img=frame)
                frame = annotate_bounding_boxes(frame, labels, scores, bboxes)

            cv2.imshow(winname, frame)

            # Save images based on timestamp
            save_frame(frame, frame_dir, ext='jpg')

        frame_count += 1

        # Press ESC or 'q' to quit
        k = cv2.waitKey(1) & 0xFF
        if k == 27 or k == ord('q'):
            break

        # Toggle displaying bounding boxes
        if k == ord('b'):
            display_bounding_box = not display_bounding_box
        if k == ord('a'):
            if frame_skip >= 6:
                frame_skip -= 5
            else:
                frame_skip = 1
        if k == ord('s'):
            frame_skip += 5
        if k == ord('i'):
            display_info = not display_info
        if k == ord('1'):
            model_number = 1
            model_type, model = load_model(model_number)
            log.info(f"Loading model #{model_number}")
        if k == ord('3'):
            model_number = 3
            model_type, model = load_model(model_number)
            log.info(f"Loading model #{model_number}")

    # When everything done, release the capture
    cap.release()
    cv2.destroyAllWindows()


if __name__ == '__main__':
<<<<<<< HEAD
    lambda_handler(None, None)

# TODO: argparsing for:
# where to save images ?
# which model to load, and a second model to load if wanted
=======
    run_webcam()
>>>>>>> 698aee97
<|MERGE_RESOLUTION|>--- conflicted
+++ resolved
@@ -1,13 +1,8 @@
 import logging
 import os
 import time
-<<<<<<< HEAD
 import glob
 from PIL import Image
-
-import boto3
-=======
->>>>>>> 698aee97
 import cv2
 import numpy as np
 
@@ -18,7 +13,6 @@
 logging.basicConfig()
 log = logging.getLogger()
 log.setLevel(os.environ.get('LOG_LEVEL', 'INFO'))
-
 
 # List of valid resolutions
 RESOLUTION = {'1080p': (1920, 1080), '720p': (1280, 720), '480p': (858, 480), 'training': (300, 300)}
@@ -160,42 +154,19 @@
 
     return frame
 
-<<<<<<< HEAD
-# TODO: remove this
-def detect_logo(frame):
-    # This is this function will do the inference.
-    # We require the annotations to be provided back in the response
-
-    # Resize frame to 1/2 for faster processing
-    small = cv2.resize(frame, (0, 0), fx=0.5, fy=0.5)
-
-    # Encode to JPG and send to lambda
-    ret, encoded = cv2.imencode('.jpg', small)
-    if not ret:
-        raise RuntimeError('Failed to encode frame')
-
-    # !TODO Replace this with a POST to API Gateway
-    response = LAMBDA.invoke(
-        FunctionName=f"fast-ai-object-detection-lambda",
-        InvocationType='RequestResponse',
-        Payload=json.dumps({
-            'camera_ID': CAMERA_ID,
-            'img': base64.b64encode(encoded).decode('utf-8')
-        }))
-
-    # Annotate bounding boxes to frame
-    response_dict = json.loads(response['Payload'].read())
-    if 'FunctionError' not in response:
-        annotate_bounding_boxes(frame, response_dict)
-    else:
-        print(response_dict['errorMessage'])
-
-
-def save_frame(frame, jpeg_dir, ext='jpg'):
+
+def save_frame(frame, save_dir, ext='jpg'):
+    """
+    Saves annotated cv2 frame from webclient to a specified local directory.
+    :param frame: annotated cv2 frame to same
+    :param save_dir: directory to save frame to
+    :param ext: file type, e.g. 'jpg' or 'png'
+    :return:
+    """
     frame_time = datetime.now()
     frame_name = f'{frame_time.strftime("frame-%y-%m-%d_%H-%M-%S%f.")}{ext}'
-    frame_path = str(Path(jpeg_dir / frame_name))
-=======
+    frame_path = str(Path(save_dir / frame_name))
+
 
 def convert_to_jpg(frame, resolution):
     """ Converts the captured frame to the desired resolution
@@ -204,7 +175,6 @@
     if not ret:
         raise Exception('Failed to set frame data')
     return jpeg
->>>>>>> 698aee97
 
     cv2.imwrite(frame_path, frame)
     log.info(f"Saving picture to {frame_path}")
@@ -259,7 +229,9 @@
 
 
 def run_webcam():
-
+    """
+    Perform human and logo object detection on live cv2 VideoCapture
+    """
     cap = cv2.VideoCapture(0)
     time.sleep(1)  # just to avoid that initial black frame
 
@@ -336,12 +308,4 @@
 
 
 if __name__ == '__main__':
-<<<<<<< HEAD
-    lambda_handler(None, None)
-
-# TODO: argparsing for:
-# where to save images ?
-# which model to load, and a second model to load if wanted
-=======
-    run_webcam()
->>>>>>> 698aee97
+    run_webcam()