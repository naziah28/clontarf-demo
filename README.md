--- conflicted
+++ resolved
@@ -10,12 +10,31 @@
 
 ![Project workflow](docs/images/project_workflow.png)
 
-
 ## AWS Serverless Application Model
 The AWS Serverless Application Model (SAM) is an open-source framework for building serverless applications. It provides shorthand syntax to express functions, APIs, databases, and event source mappings.
 https://aws.amazon.com/serverless/sam/
 
-<<<<<<< HEAD
+## Training the Model
+
+To train the models and test them notebooks train.ipynb and infer.ipynb (in “src/train/”) are used. The training method achieved COCO metric of 0.70 for model 3 (yolo5) and 0.42 for model 1 (retinanet).  
+The training process has 3 steps:
+-	Step 0: Training the head with weight decay of 0.2.
+-	Step 1: Training the whole model with weight decay of 0.2.
+-	Step 2: Training the whole model without weight decay.
+### Step 0
+In this step we freeze() the learner and use lr_find() to set the learning rate to min/10 recommendation. For training, weight decay of 0.2 and callbacks below are used to control and monitor progress of the training. The training will stop early if we do not have any improvement in validation loss for 15 epochs. The model is saved to disk after each step. SaveModelCallback() is used to load the best model found at the end.
+
+![callback, step 0](docs/images/callback0.png)
+
+### Step 1
+In this step we unfreeze() the leaner. lr_find() is run again but at this step, normally, its results are not informative. It is recommended that user set this learning rate manually. One tenth of the learning rate of step0 usually works well. Callbacks below are used to drop learning rate by factor of 6 after 15 steps without progress and to stop after 25 steps without any progress.
+
+![callback, steps 1 and 2](docs/images/callback1.png)
+
+### Step 2
+In this step we remove the weight decay. It is again recommended that user set the learning rate manually to the largest possible value that does not deteriorate the validation loss of the previous step. Same Callbacks as step 1 are used to drop learning rate by factor of 6, after 15 steps without progress and stop after 25 steps without any progress.
+
+
 ## Run your own Nike Obfuscator 
 
 *Dataset*: To train and peform inference on our models we first need data for model training. 
@@ -59,26 +78,4 @@
 
 ## End-to-end notebook
 If you're a more interactive person, or you like experimenting, see __ in notebooks 
-to view the training and inference code end-to-end.
-=======
-
-## Training the Model
-
-To train the models and test them notebooks train.ipynb and infer.ipynb (in “src/train/”) are used. The training method achieved COCO metric of 0.70 for model 3 (yolo5) and 0.42 for model 1 (retinanet).  
-The training process has 3 steps: 
--	Step 0: Training the head with weight decay of 0.2.
--	Step 1: Training the whole model with weight decay of 0.2.
--	Step 2: Training the whole model without weight decay.
-### Step 0 
-In this step we freeze() the learner and use lr_find() to set the learning rate to min/10 recommendation. For training, weight decay of 0.2 and callbacks below are used to control and monitor progress of the training. The training will stop early if we do not have any improvement in validation loss for 15 epochs. The model is saved to disk after each step. SaveModelCallback() is used to load the best model found at the end.
-
-![callback, step 0](docs/images/callback0.png)
-
-### Step 1
-In this step we unfreeze() the leaner. lr_find() is run again but at this step, normally, its results are not informative. It is recommended that user set this learning rate manually. One tenth of the learning rate of step0 usually works well. Callbacks below are used to drop learning rate by factor of 6 after 15 steps without progress and to stop after 25 steps without any progress. 
-
-![callback, steps 1 and 2](docs/images/callback1.png)
-
-### Step 2
-In this step we remove the weight decay. It is again recommended that user set the learning rate manually to the largest possible value that does not deteriorate the validation loss of the previous step. Same Callbacks as step 1 are used to drop learning rate by factor of 6, after 15 steps without progress and stop after 25 steps without any progress. 
->>>>>>> 698aee97
+to view the training and inference code end-to-end.